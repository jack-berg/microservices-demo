#!/usr/bin/python
#
# Copyright 2018 Google LLC
#
# Licensed under the Apache License, Version 2.0 (the "License");
# you may not use this file except in compliance with the License.
# You may obtain a copy of the License at
#
#      http://www.apache.org/licenses/LICENSE-2.0
#
# Unless required by applicable law or agreed to in writing, software
# distributed under the License is distributed on an "AS IS" BASIS,
# WITHOUT WARRANTIES OR CONDITIONS OF ANY KIND, either express or implied.
# See the License for the specific language governing permissions and
# limitations under the License.

import os
import random
import time
import traceback
from urlparse import urlparse
from concurrent import futures

import googleclouddebugger
import googlecloudprofiler
from google.auth.exceptions import DefaultCredentialsError
import grpc
from opencensus_ext_newrelic import NewRelicTraceExporter
from opencensus.ext.grpc import server_interceptor
from opencensus.trace import samplers

import demo_pb2
import demo_pb2_grpc
from grpc_health.v1 import health_pb2
from grpc_health.v1 import health_pb2_grpc

from logger import getJSONLogger
logger = getJSONLogger('recommendationservice-server')

def initStackdriverProfiling():
  project_id = None
  try:
    project_id = os.environ["GCP_PROJECT_ID"]
  except KeyError:
    # Environment variable not set
    pass

  for retry in range(1,4):
    try:
      if project_id:
        googlecloudprofiler.start(service='recommendation_server', service_version='1.0.0', verbose=0, project_id=project_id)
      else:
        googlecloudprofiler.start(service='recommendation_server', service_version='1.0.0', verbose=0)
      logger.info("Successfully started Stackdriver Profiler.")
      return
    except (BaseException) as exc:
      logger.info("Unable to start Stackdriver Profiler Python agent. " + str(exc))
      if (retry < 4):
        logger.info("Sleeping %d seconds to retry Stackdriver Profiler agent initialization"%(retry*10))
        time.sleep (1)
      else:
        logger.warning("Could not initialize Stackdriver Profiler after retrying, giving up")
  return

class RecommendationService(demo_pb2_grpc.RecommendationServiceServicer):
    def ListRecommendations(self, request, context):
        max_responses = 5
        # fetch list of products from product catalog stub
        cat_response = product_catalog_stub.ListProducts(demo_pb2.Empty())
        product_ids = [x.id for x in cat_response.products]
        filtered_products = list(set(product_ids)-set(request.product_ids))
        num_products = len(filtered_products)
        num_return = min(max_responses, num_products)
        # sample list of indicies to return
        indices = random.sample(range(num_products), num_return)
        # fetch product ids from indices
        prod_list = [filtered_products[i] for i in indices]
        logger.info("[Recv ListRecommendations] product_ids={}".format(prod_list))
        # build and return response
        response = demo_pb2.ListRecommendationsResponse()
        response.product_ids.extend(prod_list)
        return response

    def Check(self, request, context):
        return health_pb2.HealthCheckResponse(
            status=health_pb2.HealthCheckResponse.SERVING)

    def Watch(self, request, context):
        return health_pb2.HealthCheckResponse(
            status=health_pb2.HealthCheckResponse.UNIMPLEMENTED)


if __name__ == "__main__":
    logger.info("initializing recommendationservice")

    try:
      if "DISABLE_PROFILER" in os.environ:
        raise KeyError()
      else:
        logger.info("Profiler enabled.")
        initStackdriverProfiling()
    except KeyError:
        logger.info("Profiler disabled.")

    try:
      if "DISABLE_TRACING" in os.environ:
        raise KeyError()
      else:
        logger.info("Tracing enabled.")
        sampler = samplers.AlwaysOnSampler()
        exporter = NewRelicTraceExporter(
            insert_key=os.environ["NEW_RELIC_API_KEY"],
            host=urlparse(os.environ["NEW_RELIC_TRACE_URL"]).hostname,
            service_name="recommendationservice"
        )
        tracer_interceptor = server_interceptor.OpenCensusServerInterceptor(sampler, exporter)
    except (KeyError, DefaultCredentialsError):
        logger.info("Tracing disabled.")
        tracer_interceptor = server_interceptor.OpenCensusServerInterceptor()


    try:
      if "DISABLE_DEBUGGER" in os.environ:
        raise KeyError()
      else:
        logger.info("Debugger enabled.")
        try:
          googleclouddebugger.enable(
              module='recommendationserver',
              version='1.0.0'
          )
<<<<<<< HEAD
        except Exception:
=======
        except (Exception, err):
>>>>>>> bcb2b212
            logger.error("Could not enable debugger")
            logger.error(traceback.print_exc())
            pass
    except KeyError:
        logger.info("Debugger disabled.")

    port = os.environ.get('PORT', "8080")
    catalog_addr = os.environ.get('PRODUCT_CATALOG_SERVICE_ADDR', '')
    if catalog_addr == "":
        raise Exception('PRODUCT_CATALOG_SERVICE_ADDR environment variable not set')
    logger.info("product catalog address: " + catalog_addr)
    channel = grpc.insecure_channel(catalog_addr)
    product_catalog_stub = demo_pb2_grpc.ProductCatalogServiceStub(channel)

    # create gRPC server
    server = grpc.server(futures.ThreadPoolExecutor(max_workers=10),
                      interceptors=(tracer_interceptor,))

    # add class to gRPC server
    service = RecommendationService()
    demo_pb2_grpc.add_RecommendationServiceServicer_to_server(service, server)
    health_pb2_grpc.add_HealthServicer_to_server(service, server)

    # start server
    logger.info("listening on port: " + port)
    server.add_insecure_port('[::]:'+port)
    server.start()

    # keep alive
    try:
         while True:
            time.sleep(10000)
    except KeyboardInterrupt:
            server.stop(0)<|MERGE_RESOLUTION|>--- conflicted
+++ resolved
@@ -129,11 +129,7 @@
               module='recommendationserver',
               version='1.0.0'
           )
-<<<<<<< HEAD
-        except Exception:
-=======
         except (Exception, err):
->>>>>>> bcb2b212
             logger.error("Could not enable debugger")
             logger.error(traceback.print_exc())
             pass
