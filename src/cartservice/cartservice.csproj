<Project Sdk="Microsoft.NET.Sdk.Web">

  <PropertyGroup>
<<<<<<< HEAD
    <OutputType>Exe</OutputType>
    <TargetFramework>netcoreapp3.1</TargetFramework>
  </PropertyGroup>

  <ItemGroup>
    <PackageReference Include="CommandLineParser" Version="2.2.1" />
    <PackageReference Include="Google.Protobuf" Version="3.6.1" />
    <PackageReference Include="Google.Protobuf.Tools" Version="3.5.1" />
    <PackageReference Include="grpc" Version="1.12.0" />
    <PackageReference Include="Grpc.HealthCheck" Version="1.12.0" />
    <PackageReference Include="grpc.tools" Version="1.12.0" />
    <PackageReference Include="Microsoft.Extensions.Configuration" Version="2.1.1" />
    <PackageReference Include="Microsoft.Extensions.Configuration.Json" Version="2.1.1" />
    <PackageReference Include="StackExchange.Redis" Version="2.1.58" />
    <PackageReference Include="NewRelic.OpenTelemetry" Version="1.0.0-beta.209" />
    <PackageReference Include="OpenTelemetry.Instrumentation.StackExchangeRedis" Version="0.7.0-beta.1" />
  </ItemGroup>

  <ItemGroup>
    <Compile Remove="tests\**\*" />
=======
    <TargetFramework>net5.0</TargetFramework>
  </PropertyGroup>

  <ItemGroup>
    <PackageReference Include="CommandLineParser" Version="2.8.0" />
    <PackageReference Include="Google.Protobuf" Version="3.14.0" />
    <PackageReference Include="Google.Protobuf.Tools" Version="3.14.0" />
    <PackageReference Include="Grpc" Version="2.33.1" />
    <PackageReference Include="Grpc.HealthCheck" Version="2.33.1" />
    <PackageReference Include="grpc.tools" Version="2.33.1" />
    <PackageReference Include="Microsoft.Extensions.Configuration" Version="5.0.0" />
    <PackageReference Include="Microsoft.Extensions.Configuration.Json" Version="5.0.0" />
    <PackageReference Include="StackExchange.Redis" Version="2.2.4" />
>>>>>>> bcb2b212
  </ItemGroup>

  <ItemGroup>
    <None Update="Dockerfile">
      <CopyToOutputDirectory>Always</CopyToOutputDirectory>
    </None>
  </ItemGroup>
</Project><|MERGE_RESOLUTION|>--- conflicted
+++ resolved
@@ -1,28 +1,6 @@
 <Project Sdk="Microsoft.NET.Sdk.Web">
 
   <PropertyGroup>
-<<<<<<< HEAD
-    <OutputType>Exe</OutputType>
-    <TargetFramework>netcoreapp3.1</TargetFramework>
-  </PropertyGroup>
-
-  <ItemGroup>
-    <PackageReference Include="CommandLineParser" Version="2.2.1" />
-    <PackageReference Include="Google.Protobuf" Version="3.6.1" />
-    <PackageReference Include="Google.Protobuf.Tools" Version="3.5.1" />
-    <PackageReference Include="grpc" Version="1.12.0" />
-    <PackageReference Include="Grpc.HealthCheck" Version="1.12.0" />
-    <PackageReference Include="grpc.tools" Version="1.12.0" />
-    <PackageReference Include="Microsoft.Extensions.Configuration" Version="2.1.1" />
-    <PackageReference Include="Microsoft.Extensions.Configuration.Json" Version="2.1.1" />
-    <PackageReference Include="StackExchange.Redis" Version="2.1.58" />
-    <PackageReference Include="NewRelic.OpenTelemetry" Version="1.0.0-beta.209" />
-    <PackageReference Include="OpenTelemetry.Instrumentation.StackExchangeRedis" Version="0.7.0-beta.1" />
-  </ItemGroup>
-
-  <ItemGroup>
-    <Compile Remove="tests\**\*" />
-=======
     <TargetFramework>net5.0</TargetFramework>
   </PropertyGroup>
 
@@ -36,7 +14,12 @@
     <PackageReference Include="Microsoft.Extensions.Configuration" Version="5.0.0" />
     <PackageReference Include="Microsoft.Extensions.Configuration.Json" Version="5.0.0" />
     <PackageReference Include="StackExchange.Redis" Version="2.2.4" />
->>>>>>> bcb2b212
+    <PackageReference Include="NewRelic.OpenTelemetry" Version="1.0.0-beta.209" />
+    <PackageReference Include="OpenTelemetry.Instrumentation.StackExchangeRedis" Version="0.7.0-beta.1" />
+  </ItemGroup>
+
+  <ItemGroup>
+    <Compile Remove="tests\**\*" />
   </ItemGroup>
 
   <ItemGroup>
