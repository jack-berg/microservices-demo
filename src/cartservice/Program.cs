--- conflicted
+++ resolved
@@ -12,23 +12,9 @@
 // See the License for the specific language governing permissions and
 // limitations under the License.
 
-<<<<<<< HEAD
-﻿using System;
-using System.IO;
-using System.Threading;
-using System.Threading.Tasks;
-using cartservice.cartstore;
-using cartservice.interfaces;
-using CommandLine;
-using Grpc.Core;
-using Microsoft.Extensions.Configuration;
-using OpenTelemetry.Resources;
-using OpenTelemetry.Trace;
-=======
 using System;
 using Microsoft.AspNetCore.Hosting;
 using Microsoft.Extensions.Hosting;
->>>>>>> 4a60f61c
 
 namespace cartservice
 {
@@ -39,70 +25,11 @@
             CreateHostBuilder(args).Build().Run();
         }
 
-<<<<<<< HEAD
-        private static TracerProvider tracerProvider;
-
-        static object StartServer(string host, int port, ICartStore cartStore)
-        {
-            // Run the server in a separate thread and make the main thread busy waiting.
-            // The busy wait is because when we run in a container, we can't use techniques such as waiting on user input (Console.Readline())
-            Task serverTask = Task.Run(async () =>
-            {
-                try
-                {
-
-                    await cartStore.InitializeAsync();
-
-                    var redisCartStore = cartStore as RedisCartStore;
-
-                    if (redisCartStore != null)
-                    {
-                        tracerProvider = OpenTelemetry.Sdk.CreateTracerProviderBuilder()
-                           .AddRedisInstrumentation(redisCartStore.ConnectionMultiplexer)
-                           .AddSource(CartServiceImpl.ActivitySourceName)
-                           .SetResource(Resources.CreateServiceResource("CartService"))
-                           .AddNewRelicExporter(options =>
-                           {
-                               options.ApiKey = Environment.GetEnvironmentVariable("NEW_RELIC_API_KEY");
-                               options.EndpointUrl = new Uri(Environment.GetEnvironmentVariable("NEW_RELIC_TRACE_URL"));
-                           })
-                           .Build();
-                    }
-
-
-                    Console.WriteLine($"Trying to start a grpc server at  {host}:{port}");
-                    Server server = new Server
-                    {
-                        Services =
-                        {
-                            // Cart Service Endpoint
-                             Hipstershop.CartService.BindService(new CartServiceImpl(cartStore)),
-
-                             // Health Endpoint
-                             Grpc.Health.V1.Health.BindService(new HealthImpl(cartStore))
-                        },
-                        Ports = { new ServerPort(host, port, ServerCredentials.Insecure) }
-                    };
-
-                    Console.WriteLine($"Cart server is listening at {host}:{port}");
-                    server.Start();
-
-                    Console.WriteLine("Initialization completed");
-
-                    // Keep the server up and running
-                    while(true)
-                    {
-                        Thread.Sleep(TimeSpan.FromMinutes(10));
-                    }
-                }
-                catch (Exception ex)
-=======
         // Additional configuration is required to successfully run gRPC on macOS.
         // For instructions on how to configure Kestrel and gRPC clients on macOS, visit https://go.microsoft.com/fwlink/?linkid=2099682
         public static IHostBuilder CreateHostBuilder(string[] args) =>
             Host.CreateDefaultBuilder(args)
                 .ConfigureWebHostDefaults(webBuilder =>
->>>>>>> 4a60f61c
                 {
                     webBuilder.UseStartup<Startup>();
                 });
