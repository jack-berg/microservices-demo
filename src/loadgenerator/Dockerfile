--- conflicted
+++ resolved
@@ -22,11 +22,7 @@
 
 COPY requirements.txt .
 
-<<<<<<< HEAD
-RUN pip install --prefix=/install -r requirements.txt
-=======
 RUN pip install --prefix="/install" -r requirements.txt
->>>>>>> 0d635b9a
 
 FROM base
 COPY --from=builder /install /usr/local
